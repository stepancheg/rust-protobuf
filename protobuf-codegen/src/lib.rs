extern crate protobuf;

use std::collections::hash_map::HashMap;
use std::fmt::Write as FmtWrite;
use std::path::Path;
use std::fs::File;
use std::io;
use std::io::Write as Write;

use protobuf::descriptor::*;
use protobuf::Message;
use protobuf::descriptorx::*;

use protobuf::prelude::*;

mod message;
mod enums;
mod rust_types_values;
mod well_known_types;
mod field;
mod customize;
mod extensions;
mod oneof;
mod amend_io_error_util;
mod map;
mod ident;
mod compiler_plugin;
mod serde;

pub use customize::Customize;
use customize::customize_from_rustproto_for_file;

pub mod code_writer;

use self::message::*;
use self::enums::*;
use self::extensions::*;
use self::code_writer::CodeWriter;
#[doc(hidden)]
pub use amend_io_error_util::amend_io_error;
use map::map_entry;

fn escape_byte(s: &mut String, b: u8) {
    if b == b'\n' {
        write!(s, "\\n").unwrap();
    } else if b == b'\r' {
        write!(s, "\\r").unwrap();
    } else if b == b'\t' {
        write!(s, "\\t").unwrap();
    } else if b == b'\\' || b == b'"' {
        write!(s, "\\{}", b as char).unwrap();
    } else if b == b'\0' {
        write!(s, "\\0").unwrap();
    // ASCII printable except space
    } else if b > 0x20 && b < 0x7f {
        write!(s, "{}", b as char).unwrap();
    } else {
        write!(s, "\\x{:02x}", b).unwrap();
    }
}

fn write_file_descriptor_data(file: &FileDescriptorProto, w: &mut CodeWriter) {
    let fdp_bytes = file.write_to_bytes().unwrap();
    w.write_line("static file_descriptor_proto_data: &'static [u8] = b\"\\");
    w.indented(|w| {
        const MAX_LINE_LEN: usize = 72;

        let mut s = String::new();
        for &b in &fdp_bytes {
            let prev_len = s.len();
            escape_byte(&mut s, b);
            let truncate = s.len() > MAX_LINE_LEN;
            if truncate {
                s.truncate(prev_len);
            }
            if truncate || s.len() == MAX_LINE_LEN {
                write!(s, "\\").unwrap();
                w.write_line(&s);
                s.clear();
            }
            if truncate {
                escape_byte(&mut s, b);
            }
        }
        if !s.is_empty() {
            write!(s, "\\").unwrap();
            w.write_line(&s);
            s.clear();
        }
    });
    w.write_line("\";");
    w.write_line("");
    w.lazy_static(
        "file_descriptor_proto_lazy",
        "::protobuf::descriptor::FileDescriptorProto",
    );
    w.write_line("");
    w.def_fn(
        "parse_descriptor_proto() -> ::protobuf::descriptor::FileDescriptorProto",
        |w| {
            w.write_line("::protobuf::parse_from_bytes(file_descriptor_proto_data).unwrap()");
        },
    );
    w.write_line("");
<<<<<<< HEAD
    w.pub_fn("file_descriptor_proto() -> &'static ::protobuf::descriptor::FileDescriptorProto", |w| {
        w.block("file_descriptor_proto_lazy.get(|| {", "})", |w| {
            w.write_line("parse_descriptor_proto()");
        });
    });
=======
    w.pub_fn(
        "file_descriptor_proto() -> &'static ::protobuf::descriptor::FileDescriptorProto",
        |w| {
            w.unsafe_expr(|w| {
                w.block("file_descriptor_proto_lazy.get(|| {", "})", |w| {
                    w.write_line("parse_descriptor_proto()");
                });
            });
        },
    );
>>>>>>> 81a1008c
}

fn gen_file(
    file: &FileDescriptorProto,
    _files_map: &HashMap<&str, &FileDescriptorProto>,
    root_scope: &RootScope,
    customize: &Customize,
) -> Option<compiler_plugin::GenResult> {
<<<<<<< HEAD
    // TODO: use it
    let mut customize = customize.clone();
    // options specified in invocation have precedence over options specified in file
    customize.update_with(&customize_from_rustproto_for_file(
        file.options.get_message()));

    let scope = FileScope { file_descriptor: file }.to_scope();
=======
    let scope = FileScope {
        file_descriptor: file,
    }.to_scope();

    if scope.get_messages().is_empty() && scope.get_enums().is_empty()
        && file.get_extension().is_empty()
    {
        // protoc generates empty file descriptors for directories: skip them
        return None;
    }
>>>>>>> 81a1008c

    let mut v = Vec::new();

    {
        let mut w = CodeWriter::new(&mut v);

        w.write_generated_by("rust-protobuf", env!("CARGO_PKG_VERSION"));

<<<<<<< HEAD
=======
        w.write_line("");
        w.write_line("use protobuf::Message as Message_imported_for_functions;");
        w.write_line("use protobuf::ProtobufEnum as ProtobufEnum_imported_for_functions;");

>>>>>>> 81a1008c
        for message in &scope.get_messages() {
            // ignore map entries, because they are not used in map fields
            if map_entry(message).is_none() {
                w.write_line("");
                MessageGen::new(message, &root_scope, &customize).write(&mut w);
            }
        }
        for enum_type in &scope.get_enums() {
            w.write_line("");
            EnumGen::new(enum_type, file, &customize, root_scope).write(&mut w);
        }

        write_extensions(file, &root_scope, &mut w);

        let optimize_mode = file.options.get_message().get_optimize_for();
        if optimize_mode != FileOptions_OptimizeMode::LITE_RUNTIME {
            w.write_line("");
            write_file_descriptor_data(file, &mut w);
        }
    }

    Some(compiler_plugin::GenResult {
        name: format!("{}.rs", proto_path_to_output_path(file.get_name())),
        content: v,
    })
}

// This function is also used externally by cargo plugin
// https://github.com/plietar/rust-protobuf-build
// So be careful changing its signature.
pub fn gen(
    file_descriptors: &[FileDescriptorProto],
    files_to_generate: &[String],
    customize: &Customize,
) -> Vec<compiler_plugin::GenResult> {
    let root_scope = RootScope {
        file_descriptors: file_descriptors,
    };

    let mut results: Vec<compiler_plugin::GenResult> = Vec::new();
    let files_map: HashMap<&str, &FileDescriptorProto> =
        file_descriptors.iter().map(|f| (f.get_name(), f)).collect();

    let all_file_names: Vec<&str> = file_descriptors.iter().map(|f| f.get_name()).collect();

    for file_name in files_to_generate {
        let file = files_map.get(&file_name[..]).expect(&format!(
            "file not found in file descriptors: {:?}, files: {:?}",
            file_name,
            all_file_names
        ));
        results.extend(gen_file(file, &files_map, &root_scope, customize));
    }
    results
}

pub fn gen_and_write(
    file_descriptors: &[FileDescriptorProto],
    files_to_generate: &[String],
    out_dir: &Path,
    customize: &Customize)
    -> io::Result<()>
{
    let results = gen(file_descriptors, files_to_generate, customize);

    for r in &results {
        let mut file_path = out_dir.to_owned();
        file_path.push(&r.name);
        let mut file_writer = File::create(&file_path)
            .map_err(|e| amend_io_error(e, format!("failed to create {:?}", file_path)))?;
        file_writer.write_all(&r.content)
            .map_err(|e| amend_io_error(e, format!("failed to write to {:?}", file_path)))?;
        file_writer.flush()
            .map_err(|e| amend_io_error(e, format!("failed to flush {:?}", file_path)))?;
    }

    Ok(())
}

pub fn protoc_gen_rust_main() {
    compiler_plugin::plugin_main(|r| {
        let customize = Customize::parse_from_parameter(r.parameter).expect("parse options");
        gen(r.file_descriptors, r.files_to_generate, &customize)
    });
}<|MERGE_RESOLUTION|>--- conflicted
+++ resolved
@@ -102,24 +102,11 @@
         },
     );
     w.write_line("");
-<<<<<<< HEAD
     w.pub_fn("file_descriptor_proto() -> &'static ::protobuf::descriptor::FileDescriptorProto", |w| {
         w.block("file_descriptor_proto_lazy.get(|| {", "})", |w| {
             w.write_line("parse_descriptor_proto()");
         });
     });
-=======
-    w.pub_fn(
-        "file_descriptor_proto() -> &'static ::protobuf::descriptor::FileDescriptorProto",
-        |w| {
-            w.unsafe_expr(|w| {
-                w.block("file_descriptor_proto_lazy.get(|| {", "})", |w| {
-                    w.write_line("parse_descriptor_proto()");
-                });
-            });
-        },
-    );
->>>>>>> 81a1008c
 }
 
 fn gen_file(
@@ -128,7 +115,6 @@
     root_scope: &RootScope,
     customize: &Customize,
 ) -> Option<compiler_plugin::GenResult> {
-<<<<<<< HEAD
     // TODO: use it
     let mut customize = customize.clone();
     // options specified in invocation have precedence over options specified in file
@@ -136,18 +122,6 @@
         file.options.get_message()));
 
     let scope = FileScope { file_descriptor: file }.to_scope();
-=======
-    let scope = FileScope {
-        file_descriptor: file,
-    }.to_scope();
-
-    if scope.get_messages().is_empty() && scope.get_enums().is_empty()
-        && file.get_extension().is_empty()
-    {
-        // protoc generates empty file descriptors for directories: skip them
-        return None;
-    }
->>>>>>> 81a1008c
 
     let mut v = Vec::new();
 
@@ -156,13 +130,6 @@
 
         w.write_generated_by("rust-protobuf", env!("CARGO_PKG_VERSION"));
 
-<<<<<<< HEAD
-=======
-        w.write_line("");
-        w.write_line("use protobuf::Message as Message_imported_for_functions;");
-        w.write_line("use protobuf::ProtobufEnum as ProtobufEnum_imported_for_functions;");
-
->>>>>>> 81a1008c
         for message in &scope.get_messages() {
             // ignore map entries, because they are not used in map fields
             if map_entry(message).is_none() {
