--- conflicted
+++ resolved
@@ -48,15 +48,9 @@
             fields: fields,
             lite_runtime: message
                 .get_file_descriptor()
-<<<<<<< HEAD
                 .options.get_message()
                 .get_optimize_for() == FileOptions_OptimizeMode::LITE_RUNTIME,
             customize,
-=======
-                .get_options()
-                .get_optimize_for()
-                == FileOptions_OptimizeMode::LITE_RUNTIME,
->>>>>>> 81a1008c
         }
     }
 
@@ -115,7 +109,6 @@
         F: Fn(&mut CodeWriter, &OneofVariantGen, &str, &RustType),
     {
         for oneof in self.oneofs() {
-<<<<<<< HEAD
             let variants = oneof.variants_except_group();
             if variants.is_empty() {
                 // Special case because
@@ -130,17 +123,6 @@
                         let (refv, vtype) =
                             if field.elem_type_is_copy() {
                                 ("v", variant.rust_type())
-=======
-            w.if_let_stmt(
-                "::std::option::Option::Some(ref v)",
-                &format!("self.{}", oneof.name())[..],
-                |w| {
-                    w.match_block("v", |w| {
-                        for variant in oneof.variants() {
-                            let ref field = variant.field;
-                            let (refv, vtype) = if !field.elem_type_is_copy() {
-                                ("ref v", field.elem().rust_type().ref_type())
->>>>>>> 81a1008c
                             } else {
                                 ("ref v", variant.rust_type().ref_type())
                             };
@@ -176,25 +158,12 @@
     }
 
     fn write_default_instance(&self, w: &mut CodeWriter) {
-<<<<<<< HEAD
         w.def_fn(&format!("default_instance() -> &'static {}", self.type_name), |w| {
             w.lazy_static_decl_get_simple(
                 "instance",
                 &self.type_name,
                 &format!("{}::new", self.type_name));
         });
-=======
-        w.pub_fn(
-            &format!("default_instance() -> &'static {}", self.type_name),
-            |w| {
-                w.lazy_static_decl_get_simple(
-                    "instance",
-                    &self.type_name,
-                    &format!("{}::new", self.type_name),
-                );
-            },
-        );
->>>>>>> 81a1008c
     }
 
     fn write_compute_size(&self, w: &mut CodeWriter) {
@@ -341,31 +310,9 @@
             w.write_line("");
             self.write_unknown_fields(w);
             w.write_line("");
-<<<<<<< HEAD
             w.def_fn("descriptor(&self) -> &'static ::protobuf::reflect::MessageDescriptor", |w| {
                 w.write_line("Self::descriptor_static()");
             });
-=======
-            w.def_fn("as_any(&self) -> &::std::any::Any", |w| {
-                w.write_line("self as &::std::any::Any");
-            });
-            w.def_fn("as_any_mut(&mut self) -> &mut ::std::any::Any", |w| {
-                w.write_line("self as &mut ::std::any::Any");
-            });
-            w.def_fn(
-                "into_any(self: Box<Self>) -> ::std::boxed::Box<::std::any::Any>",
-                |w| {
-                    w.write_line("self");
-                },
-            );
-            w.write_line("");
-            w.def_fn(
-                "descriptor(&self) -> &'static ::protobuf::reflect::MessageDescriptor",
-                |w| {
-                    w.write_line("::protobuf::Message::descriptor_static(None::<Self>)");
-                },
-            );
->>>>>>> 81a1008c
             w.write_line("");
             w.def_fn(&format!("new() -> {}", self.type_name), |w| {
                 w.write_line(&format!("{}::new()", self.type_name));
