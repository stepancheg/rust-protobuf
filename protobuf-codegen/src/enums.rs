use std::collections::HashSet;

use protobuf::descriptor::*;
use protobuf::descriptorx::*;

use protobuf::prelude::*;

use super::code_writer::*;
use super::customize::Customize;
use rust_types_values::type_name_to_rust_relative;
use serde;


#[derive(Clone)]
pub struct EnumValueGen {
    proto: EnumValueDescriptorProto,
    enum_rust_name: String,
}

impl EnumValueGen {
    fn parse(proto: &EnumValueDescriptorProto, enum_rust_name: &str) -> EnumValueGen {
        EnumValueGen {
            proto: proto.clone(),
            enum_rust_name: enum_rust_name.to_string(),
        }
    }

    // enum value
    fn number(&self) -> i32 {
        self.proto.get_number()
    }

    // name of enum variant in generated rust code
    fn rust_name_inner(&self) -> String {
        self.proto.rust_name()
    }

    pub fn rust_name_outer(&self) -> String {
        let mut r = String::new();
        r.push_str(&self.enum_rust_name);
        r.push_str("::");
        r.push_str(&self.rust_name_inner());
        r
    }
}


pub struct EnumGen<'a> {
    enum_with_scope: &'a EnumWithScope<'a>,
    type_name: String,
    lite_runtime: bool,
    customize: Customize
}

impl<'a> EnumGen<'a> {
    pub fn new(
        enum_with_scope: &'a EnumWithScope<'a>,
        current_file: &FileDescriptorProto,
        customize: &Customize,
        root_scope: &RootScope,
    ) -> EnumGen<'a> {
        let rust_name = if enum_with_scope.get_scope().get_file_descriptor().get_name()
            == current_file.get_name()
        {
            // field type is a message or enum declared in the same file
            enum_with_scope.rust_name()
        } else {
            type_name_to_rust_relative(
                &enum_with_scope.name_absolute(),
                current_file,
                false,
                root_scope)
        };
        EnumGen {
            enum_with_scope,
            type_name: rust_name,
            lite_runtime: enum_with_scope
                .get_scope()
                .get_file_descriptor()
<<<<<<< HEAD
                .options.get_message()
                .get_optimize_for() ==
                FileOptions_OptimizeMode::LITE_RUNTIME,
            customize: customize.clone()
=======
                .get_options()
                .get_optimize_for()
                == FileOptions_OptimizeMode::LITE_RUNTIME,
>>>>>>> 81a1008c
        }
    }

    fn allow_alias(&self) -> bool {
        self.enum_with_scope.en.options.get_message().get_allow_alias()
    }

    fn values_all(&self) -> Vec<EnumValueGen> {
        let mut r = Vec::new();
        for p in self.enum_with_scope.values() {
            r.push(EnumValueGen::parse(p, &self.type_name));
        }
        r
    }

    pub fn values_unique(&self) -> Vec<EnumValueGen> {
        let mut used = HashSet::new();
        let mut r = Vec::new();
        for p in self.enum_with_scope.values() {
            // skipping non-unique enums
            // TODO: should support it
            if !used.insert(p.get_number()) {
                continue;
            }
            r.push(EnumValueGen::parse(p, &self.type_name));
        }
        r
    }

    // find enum value by name
    pub fn value_by_name(&'a self, name: &str) -> EnumValueGen {
        EnumValueGen::parse(self.enum_with_scope.value_by_name(name), &self.type_name)
    }

    pub fn write(&self, w: &mut CodeWriter) {
        self.write_struct(w);
        if self.allow_alias() {
            w.write_line("");
            self.write_impl_eq(w);
            w.write_line("");
            self.write_impl_hash(w);
        }
        w.write_line("");
        self.write_impl_enum(w);
        w.write_line("");
        self.write_impl_default(w);
        w.write_line("");
        self.write_impl_value(w);
    }

    fn write_struct(&self, w: &mut CodeWriter) {
        let mut derive = Vec::new();
        derive.push("Clone");
        derive.push("Copy");
        if !self.allow_alias() {
            derive.push("PartialEq");
        }
        derive.push("Eq");
        derive.push("Debug");
        if !self.allow_alias() {
            derive.push("Hash");
        } else {
            w.comment("Note: you cannot use pattern matching for enums with allow_alias option");
        }
        w.derive(&derive);
        serde::write_serde_attr(w, &self.customize, "derive(Serialize, Deserialize)");
        let ref type_name = self.type_name;
        w.expr_block(&format!("pub enum {}", type_name), |w| {
            for value in self.values_all() {
                if self.allow_alias() {
                    w.write_line(&format!(
                        "{}, // {}",
                        value.rust_name_inner(),
                        value.number()
                    ));
                } else {
                    w.write_line(&format!(
                        "{} = {},",
                        value.rust_name_inner(),
                        value.number()
                    ));
                }
            }
        });
    }

    fn write_fn_value(&self, w: &mut CodeWriter) {
        w.def_fn("value(&self) -> i32", |w| {
            if self.allow_alias() {
                w.match_expr("*self", |w| {
                    for value in self.values_all() {
                        w.case_expr(value.rust_name_outer(), format!("{}", value.number()));
                    }
                });
            } else {
                w.write_line("*self as i32")
            }
        });
    }

    fn write_impl_enum(&self, w: &mut CodeWriter) {
        let ref type_name = self.type_name;
        w.impl_for_block("::protobuf::ProtobufEnum", &type_name, |w| {
            self.write_fn_value(w);

            w.write_line("");
            let ref type_name = self.type_name;
            w.def_fn(
                &format!(
                    "from_i32(value: i32) -> ::std::option::Option<{}>",
                    type_name
                ),
                |w| {
                    w.match_expr("value", |w| {
                        let values = self.values_unique();
                        for value in values {
                            w.write_line(&format!(
                                "{} => ::std::option::Option::Some({}),",
                                value.number(),
                                value.rust_name_outer()
                            ));
                        }
                        w.write_line(&format!("_ => ::std::option::Option::None"));
                    });
                },
            );

            w.write_line("");
            w.def_fn(&format!("values() -> &'static [Self]"), |w| {
                w.write_line(&format!("static values: &'static [{}] = &[", type_name));
                w.indented(|w| {
                    for value in self.values_all() {
                        w.write_line(&format!("{},", value.rust_name_outer()));
                    }
                });
                w.write_line("];");
                w.write_line("values");
            });

            if !self.lite_runtime {
                w.write_line("");
                w.def_fn(&format!("enum_descriptor_static() -> &'static ::protobuf::reflect::EnumDescriptor"), |w| {
                    w.lazy_static_decl_get("descriptor", "::protobuf::reflect::EnumDescriptor", |w| {
                        let ref type_name = self.type_name;
                        w.write_line(&format!(
                            "::protobuf::reflect::EnumDescriptor::new::<{}>(\"{}\", file_descriptor_proto())",
                            type_name,
                            type_name));
                    });
                });
            }
        });
    }

    fn write_impl_value(&self, w: &mut CodeWriter) {
<<<<<<< HEAD
        w.impl_for_block("::protobuf::reflect::ProtobufValue", &self.type_name, |_w| {
=======
        w.impl_for_block("::protobuf::reflect::ProtobufValue", &self.type_name, |w| {
            w.def_fn(
                "as_ref(&self) -> ::protobuf::reflect::ProtobufValueRef",
                |w| w.write_line("::protobuf::reflect::ProtobufValueRef::Enum(self.descriptor())"),
            )
>>>>>>> 81a1008c
        })
    }

    fn write_impl_eq(&self, w: &mut CodeWriter) {
        assert!(self.allow_alias());
        w.impl_for_block("::std::cmp::PartialEq", &self.type_name, |w| {
            w.def_fn("eq(&self, other: &Self) -> bool", |w| {
                w.write_line("::protobuf::ProtobufEnum::value(self) == ::protobuf::ProtobufEnum::value(other)");
            });
        });
    }

    fn write_impl_hash(&self, w: &mut CodeWriter) {
        assert!(self.allow_alias());
        w.impl_for_block("::std::hash::Hash", &self.type_name, |w| {
            w.def_fn("hash<H : ::std::hash::Hasher>(&self, state: &mut H)", |w| {
                w.write_line("state.write_i32(::protobuf::ProtobufEnum::value(self))");
            });
        });
    }

    fn write_impl_default(&self, w: &mut CodeWriter) {
        let first_value = &self.enum_with_scope.values()[0];
        if first_value.get_number() != 0 {
            // This warning is emitted only for proto2
            // (because in proto3 first enum variant number is always 0).
            // `Default` implemented unconditionally to simplify certain
            // generic operations, e. g. reading a map.
            // Also, note that even in proto2 some operations fallback to
            // first enum value, e. g. `get_xxx` for unset field,
            // so this implementation is not completely unreasonable.
            w.comment("Note, `Default` is implemented although default value is not 0");
        }
        w.impl_for_block("::std::default::Default", &self.type_name, |w| {
            w.def_fn("default() -> Self", |w| {
                w.write_line(&format!(
                    "{}::{}",
                    &self.type_name,
                    &first_value.rust_name()
                ))
            });
        });
    }
}<|MERGE_RESOLUTION|>--- conflicted
+++ resolved
@@ -77,16 +77,10 @@
             lite_runtime: enum_with_scope
                 .get_scope()
                 .get_file_descriptor()
-<<<<<<< HEAD
                 .options.get_message()
                 .get_optimize_for() ==
                 FileOptions_OptimizeMode::LITE_RUNTIME,
             customize: customize.clone()
-=======
-                .get_options()
-                .get_optimize_for()
-                == FileOptions_OptimizeMode::LITE_RUNTIME,
->>>>>>> 81a1008c
         }
     }
 
@@ -242,15 +236,7 @@
     }
 
     fn write_impl_value(&self, w: &mut CodeWriter) {
-<<<<<<< HEAD
         w.impl_for_block("::protobuf::reflect::ProtobufValue", &self.type_name, |_w| {
-=======
-        w.impl_for_block("::protobuf::reflect::ProtobufValue", &self.type_name, |w| {
-            w.def_fn(
-                "as_ref(&self) -> ::protobuf::reflect::ProtobufValueRef",
-                |w| w.write_line("::protobuf::reflect::ProtobufValueRef::Enum(self.descriptor())"),
-            )
->>>>>>> 81a1008c
         })
     }
 
